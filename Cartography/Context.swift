--- conflicted
+++ resolved
@@ -16,31 +16,7 @@
     internal var constraints: [Constraint] = []
 
     internal func addConstraint(from: Property, to: Property? = nil, coefficients: Coefficients = Coefficients(), relation: NSLayoutRelation = .Equal) -> NSLayoutConstraint {
-<<<<<<< HEAD
         from.view.car_translatesAutoresizingMaskIntoConstraints = false
-=======
-        from.view.car_disableTranslatesAutoresizingMaskIntoConstraintsIfPossible()
-        to?.view.car_disableTranslatesAutoresizingMaskIntoConstraintsIfPossible()
-
-        var toAttribute: NSLayoutAttribute! = NSLayoutAttribute.NotAnAttribute
-
-        if to == nil {
-            toAttribute = NSLayoutAttribute.NotAnAttribute
-        } else {
-            toAttribute = to!.attribute
-        }
-
-        var targetView: View
-
-        if let toView = to?.view {
-            let target = closestCommonAncestor(from.view, toView)
-            assert(target != .None, "No common superview found between \(from.view) and \(toView)")
-
-            targetView = target!
-        } else {
-            targetView = from.view
-        }
->>>>>>> b127d3a9
 
         let layoutConstraint = NSLayoutConstraint(item: from.view,
                                                   attribute: from.attribute,
@@ -50,13 +26,15 @@
                                                   multiplier: CGFloat(coefficients.multiplier),
                                                   constant: CGFloat(coefficients.constant))
 
-<<<<<<< HEAD
-        let superview = closestCommonAncestor(from.view, to?.view)
+        let targetView: View = to.map { to in
+            let commonSuperivew = closestCommonAncestor(from.view, to.view)
 
-        constraints += [ Constraint(view: superview!, layoutConstraint: layoutConstraint) ]
-=======
+            assert(commonSuperivew != .None, "No common superview found between \(from.view) and \(to.view)")
+
+            return commonSuperivew!
+        } ?? from.view
+
         constraints += [ Constraint(view: targetView, layoutConstraint: layoutConstraint) ]
->>>>>>> b127d3a9
 
         return layoutConstraint
     }
