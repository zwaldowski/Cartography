--- conflicted
+++ resolved
@@ -85,11 +85,7 @@
 }
 
 @infix func /<P: Property>(m: Float, rhs: P) -> Expression<P> {
-<<<<<<< HEAD
-    return Expression(rhs, [ Coefficients(m, 0) ])
-=======
-    return Expression(rhs, Coefficients(1 / m, 0))
->>>>>>> 4eada3c1
+    return Expression(rhs, [ Coefficients(1 / m, 0) ])
 }
 
 @infix func /<P: Property>(lhs: P, rhs: Float) -> Expression<P> {
