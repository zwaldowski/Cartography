//
//  ViewHierarchyTests.swift
//  Cartography
//
//  Created by Garth Snyder on 11/23/14.
//  Copyright (c) 2014 Robert Böhnke. All rights reserved.
//

import XCTest
import Cartography

class ViewHierarchyTests: XCTestCase {

    // Test cases:
    //   Nil second view
    //   Same view twice
    //   No common ancestor
    //   One view is the superview of the other
    //   One view is grandparent of the other
    //   Common parent view (shared superview)
    //   Common grandparent view
    //   Ancestor is grandparent of one view, parent of other

    var viewA, viewAParent, viewAGrandparent: View!
    var viewB, viewBParent, viewBGrandparent: View!

    override func setUp() {
        (viewA, viewAParent, viewAGrandparent) = (TestView(), TestView(), TestView())
        (viewB, viewBParent, viewBGrandparent) = (TestView(), TestView(), TestView())
        viewAParent.addSubview(viewA)
        viewAGrandparent.addSubview(viewAParent)
        viewBParent.addSubview(viewB)
        viewBGrandparent.addSubview(viewBParent)
    }

    func testBothWays(a: View, _ b: View) -> View? {
        let resultOne = closestCommonAncestor(a, b)
        let resultTwo = closestCommonAncestor(b, a)
        return resultOne == resultTwo ? resultOne : nil
    }

    func testNoCommonAncestor() {
        XCTAssert(testBothWays(viewA, viewB) == nil, "It should detect absence of a common ancestor")
    }

    func testSameViewTwice() {
        XCTAssert(closestCommonAncestor(viewA, viewA) == viewA, "It should report a view as its closest common ancestor")
    }

    func testParent() {
        XCTAssert(testBothWays(viewA, viewAParent) == viewAParent, "It should handle a view and its parent")
    }

    func testGrandparent() {
        XCTAssert(testBothWays(viewA, viewAGrandparent) == viewAGrandparent, "It should handle a view and its grandparent")
    }

<<<<<<< HEAD
    func testSharedSuperTestView() {
=======
    func testSharedSuperview() {
>>>>>>> 52910105
        viewB.removeFromSuperview()
        viewAParent.addSubview(viewB)
        XCTAssert(testBothWays(viewA, viewB) == viewAParent, "It should handle two views with the same superview")
    }

    func testSharedGrandparent() {
        viewBParent.removeFromSuperview()
        viewAGrandparent.addSubview(viewBParent)
        XCTAssert(testBothWays(viewA, viewB) == viewAGrandparent, "It should handle two views with a shared grandparent")
    }

    func testMixedScenario() {
        viewBParent.removeFromSuperview()
        viewAParent.addSubview(viewBParent)
        XCTAssert(testBothWays(viewA, viewB) == viewAParent, "It should handle two views with a more complex configuration")
    }
}<|MERGE_RESOLUTION|>--- conflicted
+++ resolved
@@ -55,11 +55,7 @@
         XCTAssert(testBothWays(viewA, viewAGrandparent) == viewAGrandparent, "It should handle a view and its grandparent")
     }
 
-<<<<<<< HEAD
-    func testSharedSuperTestView() {
-=======
     func testSharedSuperview() {
->>>>>>> 52910105
         viewB.removeFromSuperview()
         viewAParent.addSubview(viewB)
         XCTAssert(testBothWays(viewA, viewB) == viewAParent, "It should handle two views with the same superview")
